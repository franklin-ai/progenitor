// Copyright 2022 Oxide Computer Company

use std::collections::{HashMap, HashSet};

use openapiv3::OpenAPI;
use proc_macro2::TokenStream;
use quote::quote;
use serde::Deserialize;
use thiserror::Error;
use typify::{TypeSpace, TypeSpaceSettings};

use crate::to_schema::ToSchema;

pub use typify::TypeSpacePatch as TypePatch;

mod method;
mod template;
mod to_schema;
mod util;

#[derive(Error, Debug)]
pub enum Error {
    #[error("unexpected value type {0}: {1}")]
    BadValue(String, serde_json::Value),
    #[error("type error {0}")]
    TypeError(#[from] typify::Error),
    #[error("unexpected or unhandled format in the OpenAPI document {0}")]
    UnexpectedFormat(String),
    #[error("invalid operation path {0}")]
    InvalidPath(String),
    #[error("invalid dropshot extension use: {0}")]
    InvalidExtension(String),
    #[error("internal error {0}")]
    InternalError(String),
}

pub type Result<T> = std::result::Result<T, Error>;

pub struct Generator {
    type_space: TypeSpace,
    settings: GenerationSettings,
    uses_futures: bool,
    uses_websockets: bool,
}

#[derive(Clone, Default)]
pub struct GenerationSettings {
    interface: InterfaceStyle,
    tag: TagStyle,
    inner_type: Option<TokenStream>,
    pre_hook: Option<TokenStream>,
    post_hook: Option<TokenStream>,
    extra_derives: Vec<String>,
    patch: HashMap<String, TypePatch>,
    convert: Vec<(schemars::schema::SchemaObject, String, Vec<String>)>,
    client_version: Option<String>,
}

#[derive(Clone, Deserialize, PartialEq, Eq)]
pub enum InterfaceStyle {
    Positional,
    Builder,
}

impl Default for InterfaceStyle {
    fn default() -> Self {
        Self::Positional
    }
}

#[derive(Clone, Deserialize)]
pub enum TagStyle {
    Merged,
    Separate,
}

impl Default for TagStyle {
    fn default() -> Self {
        Self::Merged
    }
}

impl GenerationSettings {
    pub fn new() -> Self {
        Self::default()
    }

    pub fn with_interface(&mut self, interface: InterfaceStyle) -> &mut Self {
        self.interface = interface;
        self
    }

    pub fn with_tag(&mut self, tag: TagStyle) -> &mut Self {
        self.tag = tag;
        self
    }

    pub fn with_inner_type(&mut self, inner_type: TokenStream) -> &mut Self {
        self.inner_type = Some(inner_type);
        self
    }

    pub fn with_pre_hook(&mut self, pre_hook: TokenStream) -> &mut Self {
        self.pre_hook = Some(pre_hook);
        self
    }

    pub fn with_post_hook(&mut self, post_hook: TokenStream) -> &mut Self {
        self.post_hook = Some(post_hook);
        self
    }

    pub fn with_derive(&mut self, derive: impl ToString) -> &mut Self {
        self.extra_derives.push(derive.to_string());
        self
    }

    pub fn with_patch<S: AsRef<str>>(
        &mut self,
        type_name: S,
        patch: &TypePatch,
    ) -> &mut Self {
        self.patch
            .insert(type_name.as_ref().to_string(), patch.clone());
        self
    }

    pub fn with_conversion<S: ToString, I: Iterator<Item = impl ToString>>(
        &mut self,
        schema: schemars::schema::SchemaObject,
        type_name: S,
        impls: I,
    ) -> &mut Self {
        self.convert.push((
            schema,
            type_name.to_string(),
            impls.map(|x| x.to_string()).collect(),
        ));
        self
    }

    pub fn use_client(&mut self, client_version: String) -> &mut Self {
        self.client_version = Some(client_version);
        self
    }
}

impl Default for Generator {
    fn default() -> Self {
        Self {
            type_space: TypeSpace::new(
                TypeSpaceSettings::default().with_type_mod("types"),
            ),
            settings: Default::default(),
            uses_futures: Default::default(),
            uses_websockets: Default::default(),
        }
    }
}

impl Generator {
    pub fn new(settings: &GenerationSettings) -> Self {
        let mut type_settings = TypeSpaceSettings::default();
        type_settings
            .with_type_mod("types")
            .with_struct_builder(settings.interface == InterfaceStyle::Builder);
        settings.extra_derives.iter().for_each(|derive| {
            let _ = type_settings.with_derive(derive.clone());
        });
        settings.patch.iter().for_each(|(type_name, patch)| {
            type_settings.with_patch(type_name, patch);
        });
        settings
            .convert
            .iter()
            .for_each(|(schema, type_name, impls)| {
                type_settings.with_conversion(
                    schema.clone(),
                    type_name,
                    impls.iter(),
                );
            });
        Self {
            type_space: TypeSpace::new(&type_settings),
            settings: settings.clone(),
            uses_futures: false,
            uses_websockets: false,
        }
    }

    pub fn generate_tokens(&mut self, spec: &OpenAPI) -> Result<TokenStream> {
        validate_openapi(spec)?;

        // Convert our components dictionary to schemars
        let schemas = spec
            .components
            .iter()
            .flat_map(|components| {
                components.schemas.iter().map(|(name, ref_or_schema)| {
                    (name.clone(), ref_or_schema.to_schema())
                })
            })
            .collect::<Vec<(String, _)>>();

        self.type_space.add_ref_types(schemas)?;

        let raw_methods = spec
            .paths
            .iter()
            .flat_map(|(path, ref_or_item)| {
                // Exclude externally defined path items.
                let item = ref_or_item.as_item().unwrap();
                item.iter().map(move |(method, operation)| {
                    (path.as_str(), method, operation, &item.parameters)
                })
            })
            .map(|(path, method, operation, path_parameters)| {
                self.process_operation(
                    operation,
                    &spec.components,
                    path,
                    method,
                    path_parameters,
                )
            })
            .collect::<Result<Vec<_>>>()?;

        let operation_code = match (
            &self.settings.interface,
            &self.settings.tag,
        ) {
            (InterfaceStyle::Positional, TagStyle::Merged) => {
                self.generate_tokens_positional_merged(&raw_methods)
            }
            (InterfaceStyle::Positional, TagStyle::Separate) => {
                unimplemented!("positional arguments with separate tags are currently unsupported")
            }
            (InterfaceStyle::Builder, TagStyle::Merged) => {
                self.generate_tokens_builder_merged(&raw_methods)
            }
            (InterfaceStyle::Builder, TagStyle::Separate) => {
                self.generate_tokens_builder_separate(&raw_methods)
            }
        }?;

        let types = self.type_space.to_stream();

        let inner_property = self.settings.inner_type.as_ref().map(|inner| {
            quote! {
                pub (crate) inner: #inner,
            }
        });
        let inner_parameter = self.settings.inner_type.as_ref().map(|inner| {
            quote! {
                inner: #inner,
            }
        });
        let inner_value = self.settings.inner_type.as_ref().map(|_| {
            quote! {
                inner
            }
        });

<<<<<<< HEAD
        let file = quote! {
            // Re-export ResponseValue and Error since those are used by the
            // public interface of Client.
            pub use progenitor_client::{ByteStream, Error, ResponseValue};
            #[allow(unused_imports)]
            use progenitor_client::{encode_path, RequestBuilderExt};
            #[allow(unused_imports)]
            use reqwest::header::{HeaderMap, HeaderValue};

=======
        let mut file = match self.settings.client_version {
            None => quote! {
                // Re-export ResponseValue and Error since those are used by the
                // public interface of Client.
                pub use progenitor_client::{ByteStream, Error, ResponseValue};
                #[allow(unused_imports)]
                use progenitor_client::{encode_path, RequestBuilderExt};
            },
            Some(_) => quote! {
                // Re-export ResponseValue and Error since those are used by the
                // public interface of Client.
                pub use crate::progenitor_client::{ByteStream, Error, ResponseValue};
                #[allow(unused_imports)]
                use crate::progenitor_client::{encode_path, RequestBuilderExt};
            },
        };
        file.extend(quote! {
>>>>>>> 1369564b
            pub mod types {
                use serde::{Deserialize, Serialize};

                // This may be used by some impl Deserialize, but not all.
                #[allow(unused_imports)]
                use std::convert::TryFrom;

                #types
            }

            #[derive(Clone, Debug)]
            pub struct Client {
                pub(crate) baseurl: String,
                pub(crate) client: reqwest_middleware::ClientWithMiddleware,
                #inner_property
            }

            impl Client {
                pub fn new(
                    baseurl: &str,
                    #inner_parameter
                ) -> Self {
                    let dur = std::time::Duration::from_secs(15);
                    let client = reqwest_middleware::ClientBuilder::new(
                        reqwest::ClientBuilder::new()
                            .connect_timeout(dur)
                            .timeout(dur)
                            .build()
                            .unwrap()
                    )
                        .build();
                    Self::new_with_client(baseurl, client, #inner_value)
                }

                pub fn new_with_client(
                    baseurl: &str,
                    client: reqwest_middleware::ClientWithMiddleware,
                    #inner_parameter
                ) -> Self {
                    Self {
                        baseurl: baseurl.to_string(),
                        client,
                        #inner_value
                    }
                }

                pub fn baseurl(&self) -> &String {
                    &self.baseurl
                }

                pub fn client(&self) -> &reqwest_middleware::ClientWithMiddleware {
                    &self.client
                }
            }

            #operation_code
        });

        Ok(file)
    }

    fn generate_tokens_positional_merged(
        &mut self,
        input_methods: &[method::OperationMethod],
    ) -> Result<TokenStream> {
        let methods = input_methods
            .iter()
            .map(|method| self.positional_method(method))
            .collect::<Result<Vec<_>>>()?;
        let out = quote! {
            impl Client {
                #(#methods)*
            }

            pub mod prelude {
                pub use super::Client;
            }
        };
        Ok(out)
    }

    fn generate_tokens_builder_merged(
        &mut self,
        input_methods: &[method::OperationMethod],
    ) -> Result<TokenStream> {
        let builder_struct = input_methods
            .iter()
            .map(|method| self.builder_struct(method, TagStyle::Merged))
            .collect::<Result<Vec<_>>>()?;

        let builder_methods = input_methods
            .iter()
            .map(|method| self.builder_impl(method))
            .collect::<Vec<_>>();

        let out = quote! {
            impl Client {
                #(#builder_methods)*
            }

            pub mod builder {
                use super::types;
                #[allow(unused_imports)]
                use super::{
                    encode_path,
                    ByteStream,
                    Error,
                    HeaderMap,
                    HeaderValue,
                    RequestBuilderExt,
                    ResponseValue,
                };

                #(#builder_struct)*
            }

            pub mod prelude {
                pub use self::super::Client;
            }
        };

        Ok(out)
    }

    fn generate_tokens_builder_separate(
        &mut self,
        input_methods: &[method::OperationMethod],
    ) -> Result<TokenStream> {
        let builder_struct = input_methods
            .iter()
            .map(|method| self.builder_struct(method, TagStyle::Separate))
            .collect::<Result<Vec<_>>>()?;

        let (traits_and_impls, trait_preludes) =
            self.builder_tags(input_methods);

        let out = quote! {
            #traits_and_impls

            pub mod builder {
                use super::types;
                #[allow(unused_imports)]
                use super::{
                    encode_path,
                    ByteStream,
                    Error,
                    HeaderMap,
                    HeaderValue,
                    RequestBuilderExt,
                    ResponseValue,
                };

                #(#builder_struct)*

            }

            pub mod prelude {
                pub use super::Client;
                #trait_preludes
            }
        };

        Ok(out)
    }

    /// Render text output.
    pub fn generate_text(&mut self, spec: &OpenAPI) -> Result<String> {
        self.generate_text_impl(
            spec,
            rustfmt_wrapper::config::Config::default(),
        )
    }

    /// Render text output and normalize doc comments
    ///
    /// Requires a nightly install of `rustfmt` (even if the target project is
    /// not using nightly).
    pub fn generate_text_normalize_comments(
        &mut self,
        spec: &OpenAPI,
    ) -> Result<String> {
        self.generate_text_impl(
            spec,
            rustfmt_wrapper::config::Config {
                normalize_doc_attributes: Some(true),
                wrap_comments: Some(true),
                ..Default::default()
            },
        )
    }

    fn generate_text_impl(
        &mut self,
        spec: &OpenAPI,
        config: rustfmt_wrapper::config::Config,
    ) -> Result<String> {
        let output = self.generate_tokens(spec)?;

        // Format the file with rustfmt.
        let content = rustfmt_wrapper::rustfmt_config(config, output).unwrap();

        // Add newlines after end-braces at <= two levels of indentation.
        Ok(if cfg!(not(windows)) {
            let regex = regex::Regex::new(r#"(})(\n\s{0,8}[^} ])"#).unwrap();
            regex.replace_all(&content, "$1\n$2").to_string()
        } else {
            let regex = regex::Regex::new(r#"(})(\r\n\s{0,8}[^} ])"#).unwrap();
            regex.replace_all(&content, "$1\r\n$2").to_string()
        })
    }

    pub fn dependencies(&self) -> Vec<String> {
        let mut deps = vec![
            "bytes = \"1.1\"",
            "futures-core = \"0.3\"",
            "percent-encoding = \"2.1\"",
            "reqwest = { version = \"0.11.12\", default-features=false, features = [\"json\", \"stream\"] }",
            "reqwest-middleware = \"0.2.0\"",
            "serde = { version = \"1.0\", features = [\"derive\"] }",
            "serde_urlencoded = \"0.7\"",
        ];
        let client_version_dep: String;
        match &self.settings.client_version {
            Some(version) => {
                client_version_dep =
                    format!("progenitor-client = \"{}\"", version);
                deps.push(&client_version_dep);
            }
            None => {}
        };
        if self.type_space.uses_regress() {
            deps.push("regress = \"0.4\"")
        }
        if self.type_space.uses_uuid() {
            deps.push(
                "uuid = { version = \">=0.8.0, <2.0.0\", features = [\"serde\", \"v4\"] }",
            )
        }
        if self.type_space.uses_chrono() {
            deps.push("chrono = { version = \"0.4\", default-features=false, features = [\"serde\"] }")
        }
        if self.uses_futures {
            deps.push("futures = \"0.3\"")
        }
        if self.uses_websockets {
            deps.push("base64 = \"0.13\"");
            deps.push("rand = \"0.8\"");
        }
        if self.type_space.uses_serde_json() {
            deps.push("serde_json = \"1.0\"")
        }
        deps.sort_unstable();
        deps.iter().map(ToString::to_string).collect()
    }

    // TODO deprecate?
    pub fn get_type_space(&self) -> &TypeSpace {
        &self.type_space
    }
}

fn validate_openapi(spec: &OpenAPI) -> Result<()> {
    match spec.openapi.as_str() {
        "3.0.0" | "3.0.1" | "3.0.2" | "3.0.3" => (),
        v => {
            return Err(Error::UnexpectedFormat(format!(
                "invalid version: {}",
                v
            )))
        }
    }

    let mut opids = HashSet::new();
    spec.paths.paths.iter().try_for_each(|p| {
        match p.1 {
            openapiv3::ReferenceOr::Reference { reference: _ } => {
                Err(Error::UnexpectedFormat(format!(
                    "path {} uses reference, unsupported",
                    p.0,
                )))
            }
            openapiv3::ReferenceOr::Item(item) => {
                // Make sure every operation has an operation ID, and that each
                // operation ID is only used once in the document.
                item.iter().try_for_each(|(_, o)| {
                    if let Some(oid) = o.operation_id.as_ref() {
                        if !opids.insert(oid.to_string()) {
                            return Err(Error::UnexpectedFormat(format!(
                                "duplicate operation ID: {}",
                                oid,
                            )));
                        }
                    } else {
                        return Err(Error::UnexpectedFormat(format!(
                            "path {} is missing operation ID",
                            p.0,
                        )));
                    }
                    Ok(())
                })
            }
        }
    })?;

    Ok(())
}

#[cfg(test)]
mod tests {
    use serde_json::json;

    use crate::Error;

    #[test]
    fn test_bad_value() {
        assert_eq!(
            Error::BadValue("nope".to_string(), json! { "nope"},).to_string(),
            "unexpected value type nope: \"nope\"",
        );
    }

    #[test]
    fn test_type_error() {
        assert_eq!(
            Error::UnexpectedFormat("nope".to_string()).to_string(),
            "unexpected or unhandled format in the OpenAPI document nope",
        );
    }

    #[test]
    fn test_invalid_path() {
        assert_eq!(
            Error::InvalidPath("nope".to_string()).to_string(),
            "invalid operation path nope",
        );
    }

    #[test]
    fn test_internal_error() {
        assert_eq!(
            Error::InternalError("nope".to_string()).to_string(),
            "internal error nope",
        );
    }
}<|MERGE_RESOLUTION|>--- conflicted
+++ resolved
@@ -261,17 +261,6 @@
             }
         });
 
-<<<<<<< HEAD
-        let file = quote! {
-            // Re-export ResponseValue and Error since those are used by the
-            // public interface of Client.
-            pub use progenitor_client::{ByteStream, Error, ResponseValue};
-            #[allow(unused_imports)]
-            use progenitor_client::{encode_path, RequestBuilderExt};
-            #[allow(unused_imports)]
-            use reqwest::header::{HeaderMap, HeaderValue};
-
-=======
         let mut file = match self.settings.client_version {
             None => quote! {
                 // Re-export ResponseValue and Error since those are used by the
@@ -289,7 +278,8 @@
             },
         };
         file.extend(quote! {
->>>>>>> 1369564b
+            #[allow(unused_imports)]
+            use reqwest::header::{HeaderMap, HeaderValue};
             pub mod types {
                 use serde::{Deserialize, Serialize};
 
