--- conflicted
+++ resolved
@@ -482,12 +482,8 @@
             "bytes = \"1.1\"",
             "futures-core = \"0.3\"",
             "percent-encoding = \"2.1\"",
-<<<<<<< HEAD
-            "reqwest = { version = \"0.11.12\", features = [\"json\", \"stream\"] }",
+            "reqwest = { version = \"0.11.12\", default-features=false, features = [\"json\", \"stream\"] }",
             "reqwest-middleware = \"0.2.0\"",
-=======
-            "reqwest = { version = \"0.11.12\", default-features=false, features = [\"json\", \"stream\"] }",
->>>>>>> f6613e44
             "serde = { version = \"1.0\", features = [\"derive\"] }",
             "serde_urlencoded = \"0.7\"",
         ];
