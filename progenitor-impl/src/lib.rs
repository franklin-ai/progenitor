--- conflicted
+++ resolved
@@ -225,10 +225,7 @@
             use progenitor_client::{encode_path, RequestBuilderExt};
             #[allow(unused_imports)]
             use reqwest::header::{HeaderMap, HeaderValue};
-<<<<<<< HEAD
-=======
         };
->>>>>>> b0e9461a
 
         let file = quote! {
             pub mod types {
